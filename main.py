--- conflicted
+++ resolved
@@ -28,14 +28,8 @@
 
 try:
     #finding all contours
-<<<<<<< HEAD
-    contours, hierarchy = cv2.findContours(imgCanny,cv2.RETR_EXTERNAL,cv2.CHAIN_APPROX_NONE)
-    cv2.drawContours(imgContours,contours,-1,(0,255,0),10)
-    # cv2.drawContours(imgBiggestContours, [secondBiggestContour], -1, (255, 0, 0), 10)
-=======
     contours, hierarchy = cv2.findContours(imgCanny,cv2.RETR_EXTERNAL,cv2.CHAIN_APPROX_NONE) #RETR_EXTERNAL External method to find outer edges #CHAIN_APPROX_NONE no need any approximation
     cv2.drawContours(imgContours,contours,-1,(0,255,0),10) # -1 index to draw all contours # (0,255,0) color of contours # 10 thickness of contours
->>>>>>> 38efd263
     #find rectangle contours
     rectCon =utils.rectContour(contours)
     biggestContour = utils.getCornerPoints(rectCon[0])
